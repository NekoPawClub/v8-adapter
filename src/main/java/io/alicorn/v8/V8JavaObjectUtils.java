--- conflicted
+++ resolved
@@ -123,36 +123,18 @@
             this.function = function.twin();
             this.cache = cache;
 
-<<<<<<< HEAD
+            final Set<V8Value> v8Resources = getV8Resources();
             v8Resources.add(this.receiver);
             v8Resources.add(this.function);
             //optionally pass GC-Executor as argument (if accessing it as static field causes issues)
-=======
-        static {
-          for (Method ownMethod : V8CallBackFunctionInvocationHandler.class.getDeclaredMethods()) {
-            final String methodName = ownMethod.getName();
-            if (!"invoke".equals(methodName)) ownMethodNames.add(methodName);
-          }
-        }
-
-        @Override protected void finalize() throws Throwable {
-          try {
-              final Executor gcExecutor = getGcExecutor();
-              if (gcExecutor != null) {
-                  gcExecutor.execute(new Runnable() {
-                      @Override
-                      public void run() {
-                          release();
-                      }
-                  });
-              } else {
-                  //Normally does nothing. But logs errors if .release() was nor called manually before.
-                  release();
-              }
-          } finally {
-            super.finalize();
-          }
->>>>>>> c176eb9b
+        }
+
+        private Set<V8Value> getV8Resources() {
+            return V8JavaObjectUtils.getV8Resources(receiver.getRuntime());
+        }
+
+        private Executor getGcExecutor() {
+            return V8JavaObjectUtils.getGcExecutor(receiver.getRuntime());
         }
 
         /**
@@ -186,9 +168,9 @@
             }
         }
 
-<<<<<<< HEAD
         @Override protected void finalize() throws Throwable {
             try {
+                final Executor gcExecutor = getGcExecutor();
                 if (gcExecutor != null) {
                     gcExecutor.execute(new Runnable() {
                         @Override
@@ -203,37 +185,6 @@
             } finally {
                 super.finalize();
             }
-=======
-        public V8CallBackFunctionInvocationHandler(V8Object receiver, V8Function function, V8JavaCache cache) {
-            this.receiver = receiver.twin();
-            this.function = function.twin();
-            this.cache = cache;
-            final Set<V8Value> v8Resources = getV8Resources();
-            v8Resources.add(this.receiver);
-            v8Resources.add(this.function);
-            //optionally pass GC-Executor as argument (if accessing it as static field causes issues)
-        }
-
-        private Set<V8Value> getV8Resources() {
-            return V8JavaObjectUtils.getV8Resources(receiver.getRuntime());
-        }
-
-        private Executor getGcExecutor() {
-            return V8JavaObjectUtils.getGcExecutor(receiver.getRuntime());
-        }
-
-        @Override public Object invoke(Object proxy, Method method, Object[] args) throws Throwable {
-          if (ownMethodNames.contains(method.getName())) {
-            final Object result = method.invoke(this, args);
-            return result;
-          }
-
-          final Object jsFunctionResult = invokeJsFunction(method, args);
-
-            onJsInvoked();
-
-            return jsFunctionResult;
->>>>>>> c176eb9b
         }
 
         /**
@@ -540,13 +491,13 @@
     /**
      * @return whether GC V8 executor is specified and related V8-based JS call-backs could be GCed and released.
      */
-    private static boolean isGcExecutorSpecified() {
-        return gcExecutor != null;
+    private static boolean isGcExecutorSpecified(V8 v8) {
+        return getGcExecutor(v8) != null;
     }
 
     /** package-private api for testing purposes only */
-    static void removeGcExecutor() {
-        gcExecutor = null;
+    static void removeGcExecutor(V8 v8) {
+        perV8GcExecutor.remove(v8);
     }
 
 
@@ -554,13 +505,8 @@
      * Change V8Resources set to be GC-able by using weak reference based implementation.
      * Should be enabled only when V8 executor is specified.
      */
-<<<<<<< HEAD
-    private static void makeV8ResourcesGcAble() {
-      if (!isGcExecutorSpecified()) throw new IllegalStateException("Gc executor must be set");
-=======
     private static void makeV8ResourcesGcAble(V8 v8) {
-      if (getGcExecutor(v8) == null) throw new IllegalStateException("Gc executor must be set");
->>>>>>> c176eb9b
+      if (!isGcExecutorSpecified(v8)) throw new IllegalStateException("Gc executor must be set");
 
       //because it could be called from non v8 thread
       final Set<V8Value> existingV8Resources = getV8Resources(v8);
@@ -723,7 +669,7 @@
                     return Proxy.newProxyInstance(javaArgumentType.getClassLoader(), new Class[] { javaArgumentType, Releasable.class }, handler);
                 } else if (V8Function.class == javaArgumentType) {
                     return v8ArgumentFunction.twin();
-                } else if (Object.class == javaArgumentType && isGcExecutorSpecified()) {
+                } else if (Object.class == javaArgumentType && isGcExecutorSpecified(receiver.getRuntime())) {
                     return new DefaultJsBasedCallBack(receiver, v8ArgumentFunction, cache);
                 } else {
                     throw new IllegalArgumentException(
